# Facebook PHP SDK v4 for CodeIgniter
Library for integration of Facebook PHP SDK v4 with CodeIgniter 3

**Version:** 2.0.0

## Requirements
- PHP 5.4+
- [CodeIgniter 3](http://www.codeigniter.com/)
- CodeIgniter session library
- [Facebook PHP SDK v4](https://packagist.org/packages/facebook/php-sdk-v4)
- [Composer](https://getcomposer.org/)

## Notice
Facebook Canvas support is experimental as I have not been able to test or confirm it working. If you test it, please report back if you had success or failure.

This library do not include or support all available Facebook Graph methods. Any contribution is welcome to add more. But, please read the contributing rules before submitting any pull requests.

## Installation
1. Download the library files and add the files to your CodeIgniter installation. Only the library, config and composer.json files are required.
1. In CodeIgniter `/application/config/config.php` set `$config['composer_autoload']` to `TRUE`.
2. In CodeIgniter `/application/config/config.php`, configure the `Session Variables`.
3. Update the `facebook.php` config file in `/application/config/facebook.php` with you Facebook App details.
4. Install the Facebook PHP SDK by navigating to your applications folder and execute `composer install`.
6. Autoload the library in `autoload.php` or load it in needed controllers with `$this->load->library('facebook');`.
5. Enjoy!

## Usage
The library download includes a sample controller and views. The example code might not be the best or most beautiful code, but it is there to help you get started quicker.

## Methods

#### logged_in()
Check if user is logged
```php
$this->facebook->logged_in();
```

#### login_url()
Get login url. This method will only return a URL when using the redirect (web) login method.
```php
$this->facebook->login_url();
```

#### logout_url()
Check if user is logged. This method will only return a URL when using the redirect (web) login method.
```php
$this->facebook->logout_url();
```

#### destroy_session()
Should only be used on the logout redirect url location. This method will unset the Facebook token cookie set by this library only. **This method can not be used to log out a user!**
```php
$this->facebook->destroy_session();
```

#### user_id()
Check user id.
```php
$this->facebook->user_id();
```

#### user()
Check user details.
```php
$this->facebook->user();
```

#### get_post()
Get post from users wall.
*Requires user has approved `read_stream` permission*
```php
/**
<<<<<<< HEAD
* Get single post
*
* Requires: read_stream
*
* @param   int    Post ID
*
* @return  array  Return post data
**/
$this->facebook->get_post($post_id);
=======
* Retrieve a single post from users wall
*
* Required permission: read_stream
*
* @param   int     $id   Post ID
*
* @return  array
**/
$this->facebook->get_post($id);
>>>>>>> 986b0170
```

#### publish_text()
Publish a text to users wall.
*Requires user has approved `publish_actions` permission*
```php
/**
* Publish a post to the users feed
*
<<<<<<< HEAD
* Requires: publish_actions
*
* @param   string  Message to publish
*
* @return  int     ID of the created post on success
=======
* Required permission: publish_actions
*
* @param   string  $message  Message to publish
*
* @return  array
>>>>>>> 986b0170
**/
$this->facebook->publish_text($message);
```

#### publish_video()
Publish a video to users wall.
*Requires user has approved `publish_actions` permission*
```php
/**
<<<<<<< HEAD
* Publish a video to the users feed
*
* Requires: publish_actions
*
* @param   string  URL to file
* @param   string  Video description text
* @param   string  Video title text
*
* @return  int     ID of published video on success
=======
* Publish (upload) a video to the users feed
*
* Required permission: publish_actions
*
* @param   string  $file         Path to video file
* @param   string  $description  Video description text
* @param   string  $title        Video title text
*
* @return  array
>>>>>>> 986b0170
**/
$this->facebook->publish_video($file, $description, $title);
```

#### publish_image()
Publish a image to users wall. This method support externally hosted images **only**.
*Requires user has approved `publish_actions` permission*
```php
/**
* Publish image to users feed
<<<<<<< HEAD
* Supports externally hosted images only! No direct upload
* to Facebook.com albums.
*
* Requires: publish_actions
*
* @param   string  URL to image
* @param   string  Image description text
*
* @return  int     ID of the published image on success
=======
*
* Supports externally hosted images only! No direct upload
* to Facebook.com albums at this time.
*
* Required permission: publish_actions
*
* @param   string  $image    URL to image
* @param   string  $message  Image description text
*
* @return  array
>>>>>>> 986b0170
**/
$this->facebook->publish_image($image, $message);
```

#### Return data format
Most methods will return an array that include status code and message values so that you can do appropiet actions depending on if, for example, a publishing of a image was successfull or not. A list of more error codes and messages can be found [here](https://developers.facebook.com/docs/graph-api/using-graph-api/v2.3#errors)

Example of returned result for `user()`
```
Array
(
    [code] => 200
    [message] => success
    [data] => Array
    (
        [id] => 3241823947947890785957
        [email] => email@email.com
        [first_name] => John
        [gender] => Male
        [last_name] => Doe
        [link] => https://www.facebook.com/app_scoped_user_id/3241823947947890785957/
        [locale] => en_US
        [name] => John Doe
        [timezone] => -7
        [updated_time] => 2015-04-03T03:22:50+0000
        [verified] => 1
    )
)
```<|MERGE_RESOLUTION|>--- conflicted
+++ resolved
@@ -70,17 +70,6 @@
 *Requires user has approved `read_stream` permission*
 ```php
 /**
-<<<<<<< HEAD
-* Get single post
-*
-* Requires: read_stream
-*
-* @param   int    Post ID
-*
-* @return  array  Return post data
-**/
-$this->facebook->get_post($post_id);
-=======
 * Retrieve a single post from users wall
 *
 * Required permission: read_stream
@@ -90,7 +79,6 @@
 * @return  array
 **/
 $this->facebook->get_post($id);
->>>>>>> 986b0170
 ```
 
 #### publish_text()
@@ -100,19 +88,11 @@
 /**
 * Publish a post to the users feed
 *
-<<<<<<< HEAD
-* Requires: publish_actions
-*
-* @param   string  Message to publish
-*
-* @return  int     ID of the created post on success
-=======
 * Required permission: publish_actions
 *
 * @param   string  $message  Message to publish
 *
 * @return  array
->>>>>>> 986b0170
 **/
 $this->facebook->publish_text($message);
 ```
@@ -122,17 +102,6 @@
 *Requires user has approved `publish_actions` permission*
 ```php
 /**
-<<<<<<< HEAD
-* Publish a video to the users feed
-*
-* Requires: publish_actions
-*
-* @param   string  URL to file
-* @param   string  Video description text
-* @param   string  Video title text
-*
-* @return  int     ID of published video on success
-=======
 * Publish (upload) a video to the users feed
 *
 * Required permission: publish_actions
@@ -142,7 +111,6 @@
 * @param   string  $title        Video title text
 *
 * @return  array
->>>>>>> 986b0170
 **/
 $this->facebook->publish_video($file, $description, $title);
 ```
@@ -153,17 +121,6 @@
 ```php
 /**
 * Publish image to users feed
-<<<<<<< HEAD
-* Supports externally hosted images only! No direct upload
-* to Facebook.com albums.
-*
-* Requires: publish_actions
-*
-* @param   string  URL to image
-* @param   string  Image description text
-*
-* @return  int     ID of the published image on success
-=======
 *
 * Supports externally hosted images only! No direct upload
 * to Facebook.com albums at this time.
@@ -174,7 +131,6 @@
 * @param   string  $message  Image description text
 *
 * @return  array
->>>>>>> 986b0170
 **/
 $this->facebook->publish_image($image, $message);
 ```
